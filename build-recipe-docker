--- conflicted
+++ resolved
@@ -113,11 +113,7 @@
     docker build -t $IMAGE_NAME:$TAG --build-arg obs_repository_url=$REPO_URL $BUILD_ROOT$TOPDIR/SOURCES/
 
     # Save the resulting image to a tarball.
-<<<<<<< HEAD
     mkdir -p $BUILD_ROOT$TOPDIR/DOCKER/
-    docker save --output $BUILD_ROOT$TOPDIR/DOCKER/obs_image.tar obs_image
-=======
-    mkdir $BUILD_ROOT$TOPDIR/DOCKER/
     docker save --output $BUILD_ROOT$TOPDIR/DOCKER/$FILENAME $IMAGE_NAME:$TAG
 
 cat > $BUILD_ROOT$TOPDIR/DOCKER/$IMAGE_NAME.containerinfo <<containerinfo
@@ -128,7 +124,6 @@
   "file": "$FILENAME",
 }
 containerinfo
->>>>>>> 508a0566
 
     cleanup_build_processes
 
